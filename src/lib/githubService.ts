--- conflicted
+++ resolved
@@ -142,7 +142,6 @@
     });
   }
 
-<<<<<<< HEAD
   async getFileSha(owner: string, repo: string, path: string): Promise<string | undefined> {
     try {
       const content = await this.fetch(`/repos/${owner}/${repo}/contents/${path}`);
@@ -212,207 +211,5 @@
 
   async getRepoInfo(owner: string, repo: string) {
     return this.fetch(`/repos/${owner}/${repo}`);
-=======
-  async listBranches(owner: string, repo: string): Promise<GitHubBranch[]> {
-    return this.fetch(`/repos/${owner}/${repo}/branches`);
-  }
-
-  async createBranch(owner: string, repo: string, branchName: string, fromSha: string) {
-    return this.fetch(`/repos/${owner}/${repo}/git/refs`, {
-      method: "POST",
-      headers: { "Content-Type": "application/json" },
-      body: JSON.stringify({
-        ref: `refs/heads/${branchName}`,
-        sha: fromSha,
-      }),
-    });
-  }
-
-  async getBranch(owner: string, repo: string, branch: string) {
-    return this.fetch(`/repos/${owner}/${repo}/branches/${branch}`);
-  }
-
-  async getCommits(owner: string, repo: string, branch: string = "main", per_page: number = 10): Promise<GitHubCommit[]> {
-    return this.fetch(`/repos/${owner}/${repo}/commits?sha=${branch}&per_page=${per_page}`);
-  }
-
-  async getFileContents(owner: string, repo: string, path: string, branch: string = "main"): Promise<GitHubContent> {
-    return this.fetch(`/repos/${owner}/${repo}/contents/${path}?ref=${branch}`);
-  }
-
-  async deleteFile(owner: string, repo: string, path: string, message: string, sha: string, branch: string = "main") {
-    return this.fetch(`/repos/${owner}/${repo}/contents/${path}`, {
-      method: "DELETE",
-      headers: { "Content-Type": "application/json" },
-      body: JSON.stringify({
-        message,
-        sha,
-        branch,
-      }),
-    });
-  }
-
-  async compareCommits(owner: string, repo: string, base: string, head: string) {
-    return this.fetch(`/repos/${owner}/${repo}/compare/${base}...${head}`);
-  }
-
-  async createPullRequest(owner: string, repo: string, title: string, head: string, base: string, body?: string) {
-    return this.fetch(`/repos/${owner}/${repo}/pulls`, {
-      method: "POST",
-      headers: { "Content-Type": "application/json" },
-      body: JSON.stringify({
-        title,
-        head,
-        base,
-        body: body || "",
-      }),
-    });
-  }
-
-  async mergePullRequest(owner: string, repo: string, pullNumber: number, commitTitle?: string, commitMessage?: string) {
-    return this.fetch(`/repos/${owner}/${repo}/pulls/${pullNumber}/merge`, {
-      method: "PUT",
-      headers: { "Content-Type": "application/json" },
-      body: JSON.stringify({
-        commit_title: commitTitle,
-        commit_message: commitMessage,
-        merge_method: "merge",
-      }),
-    });
-  }
-
-  // Advanced sync methods
-  async syncRepository(
-    owner: string,
-    repo: string,
-    localFiles: Map<string, { content: string; sha?: string }>,
-    branch: string = "main"
-  ): Promise<{ conflicts: SyncConflict[]; synced: string[]; errors: string[] }> {
-    const conflicts: SyncConflict[] = [];
-    const synced: string[] = [];
-    const errors: string[] = [];
-
-    try {
-      // Get all remote files
-      const remoteContents = await this.getRepoContentsRecursive(owner, repo, "", branch);
-      const remoteFiles = new Map<string, GitHubContent>();
-      
-      remoteContents.forEach(file => {
-        if (file.type === "file") {
-          remoteFiles.set(file.path, file);
-        }
-      });
-
-      // Compare local vs remote
-      for (const [path, localFile] of localFiles) {
-        const remoteFile = remoteFiles.get(path);
-        
-        if (!remoteFile) {
-          // File only exists locally - create it
-          try {
-            await this.createOrUpdateFile(owner, repo, path, localFile.content, `Add ${path}`, undefined, branch);
-            synced.push(path);
-          } catch (error) {
-            errors.push(`Failed to create ${path}: ${error}`);
-          }
-        } else {
-          // File exists both locally and remotely - check for conflicts
-          const remoteContent = remoteFile.download_url ? 
-            await this.getFileContent(remoteFile.download_url) : "";
-          
-          if (remoteContent !== localFile.content) {
-            if (localFile.sha && localFile.sha !== remoteFile.sha) {
-              // Conflict detected
-              conflicts.push({
-                path,
-                localContent: localFile.content,
-                remoteContent,
-                localSha: localFile.sha,
-                remoteSha: remoteFile.sha,
-                type: 'content'
-              });
-            } else {
-              // Update remote with local changes
-              try {
-                await this.createOrUpdateFile(owner, repo, path, localFile.content, `Update ${path}`, remoteFile.sha, branch);
-                synced.push(path);
-              } catch (error) {
-                errors.push(`Failed to update ${path}: ${error}`);
-              }
-            }
-          }
-        }
-      }
-
-      // Check for files that exist remotely but not locally
-      for (const [path, remoteFile] of remoteFiles) {
-        if (!localFiles.has(path)) {
-          conflicts.push({
-            path,
-            localContent: "",
-            remoteContent: remoteFile.download_url ? await this.getFileContent(remoteFile.download_url) : "",
-            remoteSha: remoteFile.sha,
-            type: 'deletion'
-          });
-        }
-      }
-
-    } catch (error) {
-      errors.push(`Sync failed: ${error}`);
-    }
-
-    return { conflicts, synced, errors };
-  }
-
-  async resolveConflict(
-    owner: string,
-    repo: string,
-    conflict: SyncConflict,
-    resolution: 'local' | 'remote' | 'merged',
-    mergedContent?: string,
-    branch: string = "main"
-  ) {
-    const content = resolution === 'local' ? conflict.localContent :
-                   resolution === 'remote' ? conflict.remoteContent :
-                   mergedContent || conflict.localContent;
-
-    if (conflict.type === 'deletion' && resolution === 'remote') {
-      // Delete the local file (handled by caller)
-      return { action: 'delete', path: conflict.path };
-    }
-
-    await this.createOrUpdateFile(
-      owner,
-      repo,
-      conflict.path,
-      content,
-      `Resolve conflict in ${conflict.path}`,
-      conflict.remoteSha,
-      branch
-    );
-
-    return { action: 'update', path: conflict.path, content };
-  }
-
-  private async getRepoContentsRecursive(
-    owner: string,
-    repo: string,
-    path: string = "",
-    branch: string = "main"
-  ): Promise<GitHubContent[]> {
-    const contents = await this.fetch(`/repos/${owner}/${repo}/contents/${path}?ref=${branch}`);
-    const result: GitHubContent[] = [];
-
-    for (const item of Array.isArray(contents) ? contents : [contents]) {
-      if (item.type === "file") {
-        result.push(item);
-      } else if (item.type === "dir") {
-        const subContents = await this.getRepoContentsRecursive(owner, repo, item.path, branch);
-        result.push(...subContents);
-      }
-    }
-
-    return result;
->>>>>>> dda7753e
   }
 }